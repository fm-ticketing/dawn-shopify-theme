--- conflicted
+++ resolved
@@ -42,11 +42,8 @@
         "collection": "all",
         "products_to_show": 4,
         "columns_desktop": 4,
-<<<<<<< HEAD
         "full_width": false,
-=======
         "color_scheme": "scheme-1",
->>>>>>> 8c2518be
         "show_view_all": true,
         "view_all_style": "solid",
         "enable_desktop_slider": false,
