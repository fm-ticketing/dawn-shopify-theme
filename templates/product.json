{
  "sections": {
    "main": {
      "type": "main-product",
      "blocks": {
        "vendor": {
          "type": "text",
          "settings": {
            "text": "{{ product.vendor }}",
            "text_style": "uppercase"
          }
        },
        "title": {
          "type": "title",
          "settings": {
          }
        },
        "caption": {
          "type": "text",
          "settings": {
            "text": "{{ product.metafields.descriptors.subtitle.value }}",
            "text_style": "subtitle"
          }
        },
        "price": {
          "type": "price",
          "settings": {
          }
        },
        "variant_picker": {
          "type": "variant_picker",
          "settings": {
            "picker_type": "button"
          }
        },
        "quantity_selector": {
          "type": "quantity_selector",
          "settings": {
          }
        },
        "buy_buttons": {
          "type": "buy_buttons",
          "settings": {
            "show_dynamic_checkout": true,
            "show_gift_card_recipient": true
          }
        },
        "description": {
          "type": "description",
          "settings": {
          }
        },
        "collapsible-row-0": {
          "type": "collapsible_tab",
          "settings": {
            "heading": "Materials",
            "icon": "leather",
            "content": "",
            "page": ""
          }
        },
        "collapsible-row-1": {
          "type": "collapsible_tab",
          "settings": {
            "heading": "Shipping & Returns",
            "icon": "truck",
            "content": "",
            "page": ""
          }
        },
        "collapsible-row-2": {
          "type": "collapsible_tab",
          "settings": {
            "heading": "Dimensions",
            "icon": "ruler",
            "content": "",
            "page": ""
          }
        },
        "collapsible-row-3": {
          "type": "collapsible_tab",
          "settings": {
            "heading": "Care Instructions",
            "icon": "heart",
            "content": "",
            "page": ""
          }
        },
        "share": {
          "type": "share",
          "settings": {
            "share_label": "Share"
          }
        },
        "222d4279-38c4-4fba-abbc-74a9ea77eb3c": {
          "type": "custom_liquid",
          "settings": {
            "custom_liquid": "<p class=\"line-item-property__field\">\n  <input type=\"hidden\" name=\"properties[_Your name]\" value=\"No\">\n  <input id=\"your-name\" type=\"checkbox\" name=\"properties[_Your name]\" value=\"Yes\">\n  <label for=\"your-name\">Your name<\/label>\n<\/p>"
          }
        }
      },
      "block_order": [
        "vendor",
        "title",
        "caption",
        "price",
        "variant_picker",
        "quantity_selector",
        "buy_buttons",
        "description",
        "collapsible-row-0",
        "collapsible-row-1",
        "collapsible-row-2",
        "collapsible-row-3",
        "share",
        "222d4279-38c4-4fba-abbc-74a9ea77eb3c"
      ],
      "settings": {
        "enable_sticky_info": true,
        "media_size": "large",
        "constrain_to_viewport": true,
        "media_fit": "contain",
        "gallery_layout": "stacked",
        "media_position": "left",
        "image_zoom": "lightbox",
        "mobile_thumbnails": "hide",
        "hide_variants": true,
        "enable_video_looping": false,
        "padding_top": 36,
        "padding_bottom": 12
      }
    },
    "image-with-text": {
      "type": "image-with-text",
      "blocks": {
        "image-with-text-0": {
          "type": "heading",
          "settings": {
            "heading": "Image with text",
            "heading_size": "h1"
          }
        },
        "image-with-text-1": {
          "type": "text",
          "settings": {
            "text": "<p>Pair text with an image to focus on your chosen product, collection, or blog post. Add details on availability, style, or even provide a review.<\/p>",
            "text_style": "body"
          }
        }
      },
      "block_order": [
        "image-with-text-0",
        "image-with-text-1"
      ],
      "settings": {
        "height": "small",
        "desktop_image_width": "medium",
        "layout": "text_first",
        "desktop_content_position": "top",
        "desktop_content_alignment": "left",
        "content_layout": "no-overlap",
<<<<<<< HEAD
        "color_scheme": "background-2",
        "image_behavior": "none",
=======
        "color_scheme": "scheme-2",
>>>>>>> 8c2518be
        "mobile_content_alignment": "left",
        "padding_top": 36,
        "padding_bottom": 36
      }
    },
    "multicolumn": {
      "type": "multicolumn",
      "blocks": {
        "column-0": {
          "type": "column",
          "settings": {
            "title": "Free Shipping",
            "text": "<p>Pair text with an image to focus on your chosen product, collection, or blog post. Add details on availability, style, or even provide a review.<\/p>",
            "link_label": "",
            "link": ""
          }
        },
        "column-1": {
          "type": "column",
          "settings": {
            "title": "Hassle-Free Exchanges",
            "text": "<p>Pair text with an image to focus on your chosen product, collection, or blog post. Add details on availability, style, or even provide a review.<\/p>",
            "link_label": "",
            "link": ""
          }
        }
      },
      "block_order": [
        "column-0",
        "column-1"
      ],
      "settings": {
        "title": "",
        "heading_size": "h1",
        "image_width": "full",
        "image_ratio": "adapt",
        "columns_desktop": 2,
        "column_alignment": "left",
        "background_style": "none",
        "button_label": "",
        "button_link": "",
<<<<<<< HEAD
        "color_scheme": "background-1",
=======
        "swipe_on_mobile": false,
        "color_scheme": "scheme-1",
>>>>>>> 8c2518be
        "columns_mobile": "1",
        "swipe_on_mobile": false,
        "padding_top": 36,
        "padding_bottom": 36
      }
    },
    "related-products": {
      "type": "related-products",
      "settings": {
        "heading": "You may also like",
        "heading_size": "h2",
        "products_to_show": 4,
        "columns_desktop": 4,
        "color_scheme": "scheme-1",
        "image_ratio": "square",
        "image_shape": "default",
        "show_secondary_image": true,
        "show_vendor": false,
        "show_rating": false,
        "columns_mobile": "2",
        "padding_top": 36,
        "padding_bottom": 28
      }
    }
  },
  "order": [
    "main",
    "image-with-text",
    "multicolumn",
    "related-products"
  ]
}<|MERGE_RESOLUTION|>--- conflicted
+++ resolved
@@ -159,12 +159,8 @@
         "desktop_content_position": "top",
         "desktop_content_alignment": "left",
         "content_layout": "no-overlap",
-<<<<<<< HEAD
-        "color_scheme": "background-2",
         "image_behavior": "none",
-=======
         "color_scheme": "scheme-2",
->>>>>>> 8c2518be
         "mobile_content_alignment": "left",
         "padding_top": 36,
         "padding_bottom": 36
@@ -206,12 +202,8 @@
         "background_style": "none",
         "button_label": "",
         "button_link": "",
-<<<<<<< HEAD
-        "color_scheme": "background-1",
-=======
         "swipe_on_mobile": false,
         "color_scheme": "scheme-1",
->>>>>>> 8c2518be
         "columns_mobile": "1",
         "swipe_on_mobile": false,
         "padding_top": 36,
