--- conflicted
+++ resolved
@@ -40,13 +40,8 @@
 
       ],
       "settings": {
-<<<<<<< HEAD
-        "color_scheme": "background-1",
+        "color_scheme": "scheme-1",
         "newsletter_enable": false,
-=======
-        "color_scheme": "scheme-1",
-        "newsletter_enable": true,
->>>>>>> 8c2518be
         "newsletter_heading": "Subscribe to our emails",
         "enable_follow_on_shop": false,
         "show_social": false,
