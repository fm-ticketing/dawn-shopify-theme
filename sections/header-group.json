{
  "name": "t:sections.header.name",
  "type": "header",
  "sections": {
    "announcement-bar": {
      "type": "announcement-bar",
      "blocks": {
        "announcement-bar-0": {
          "type": "announcement",
          "settings": {
            "text": "Welcome to our store",
<<<<<<< HEAD
=======
            "text_alignment": "center",
            "color_scheme": "scheme-1",
>>>>>>> 8c2518be
            "link": ""
          }
        }
      },
      "block_order": [
        "announcement-bar-0"
      ],
      "disabled": true,
      "settings": {
        "color_scheme": "",
        "show_line_separator": true,
        "show_social": false,
        "auto_rotate": false,
        "change_slides_speed": 5,
        "enable_country_selector": false,
        "enable_language_selector": false
      }
    },
    "header": {
      "type": "header",
      "custom_css": [

      ],
      "settings": {
<<<<<<< HEAD
        "logo_position": "middle-center",
        "menu": "",
=======
        "color_scheme": "scheme-1",
        "logo_position": "middle-left",
        "menu": "main-menu",
>>>>>>> 8c2518be
        "menu_type_desktop": "dropdown",
        "sticky_header_type": "on-scroll-up",
        "show_line_separator": true,
        "color_scheme": "background-1",
        "menu_color_scheme": "",
        "enable_country_selector": false,
        "enable_language_selector": false,
        "mobile_logo_position": "center",
        "margin_bottom": 0,
        "padding_top": 20,
        "padding_bottom": 20
      }
    }
  },
  "order": [
    "announcement-bar",
    "header"
  ]
}<|MERGE_RESOLUTION|>--- conflicted
+++ resolved
@@ -9,11 +9,8 @@
           "type": "announcement",
           "settings": {
             "text": "Welcome to our store",
-<<<<<<< HEAD
-=======
             "text_alignment": "center",
             "color_scheme": "scheme-1",
->>>>>>> 8c2518be
             "link": ""
           }
         }
@@ -38,14 +35,9 @@
 
       ],
       "settings": {
-<<<<<<< HEAD
+        "color_scheme": "scheme-1",
         "logo_position": "middle-center",
         "menu": "",
-=======
-        "color_scheme": "scheme-1",
-        "logo_position": "middle-left",
-        "menu": "main-menu",
->>>>>>> 8c2518be
         "menu_type_desktop": "dropdown",
         "sticky_header_type": "on-scroll-up",
         "show_line_separator": true,
